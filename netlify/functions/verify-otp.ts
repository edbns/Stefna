--- conflicted
+++ resolved
@@ -284,10 +284,6 @@
     }
     const permissions = platform === 'web' ? ['canManageFeed'] : [];
     
-<<<<<<< HEAD
-    // Generate access token (24 hours)
-    const accessToken = jwt.sign(
-=======
     // Platform-aware token expiration: 30 days for mobile, 24 hours for web
     const expirationSeconds = platform === 'mobile' 
       ? (30 * 24 * 60 * 60) // 30 days for mobile
@@ -295,8 +291,8 @@
     
     console.log(`🔐 [Auth] Generating ${platform} token with ${platform === 'mobile' ? '30-day' : '24-hour'} expiration`);
     
-    const token = jwt.sign(
->>>>>>> c354d1d3
+    // Generate access token (platform-aware expiration)
+    const accessToken = jwt.sign(
       { 
         userId: user.id, 
         email: user.email,
